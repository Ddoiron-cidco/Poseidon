#!/bin/bash

#update the apps
echo --------------------
echo Updating Deb.
echo --------------------
sudo apt update >> log.txt 2> /dev/null

#upgrade the dist
echo --------------------
echo Updating Dist.
echo --------------------
sudo apt dist-upgrade -y >> log.txt 2> /dev/null

#upgrade the apps
echo --------------------
echo Updating Apps.
echo --------------------
sudo apt upgrade -y >> log.txt 2> /dev/null

# Install utilities with the YES answer to apt prompt
echo --------------------
echo Installing Utilities.
echo --------------------
sudo apt install gcc python3-dev python3-pip python3-setuptools git curl -y >> log.txt 2> /dev/null

# Install RPi.GPIO
pip3 install RPi.GPIO >> log.txt 2> /dev/null
# Now ROS Installation
echo --------------------
echo Installing ROS.
echo --------------------
# Setup sources.list
sudo sh -c 'echo "deb http://packages.ros.org/ros/ubuntu $(lsb_release -sc) main" > /etc/apt/sources.list.d/ros-latest.list' >> log.txt 2> /dev/null
# Setup keys
sudo apt-key adv --keyserver 'hkp://keyserver.ubuntu.com:80' --recv-key C1CF6E31E6BADE8868B172B4F42ED6FBAB17C654 >> log.txt 2> /dev/null
curl -sSL 'http://keyserver.ubuntu.com/pks/lookup?op=get&search=0xC1CF6E31E6BADE8868B172B4F42ED6FBAB17C654' | sudo apt-key add - >> log.txt 2> /dev/null

# Actual Installation
sudo apt-get update >> log.txt 2> /dev/null

#sudo apt install ros-kinetic-ros-base g++ -y >> log.txt
sudo apt install ros-melodic-ros-base g++ -y >> log.txt 2> /dev/null

# Initialize rosdep
echo --------------------
echo Initialize ROSdep
echo --------------------
sudo rosdep init >> log.txt 2> /dev/null
echo --------------------
echo Updating ROSdep
echo --------------------
rosdep update >> log.txt 2> /dev/null

echo --------------------
echo Downloading Poseidon
echo --------------------
sudo git clone https://github.com/Ddoiron-cidco/Poseidon.git
echo --------------------
echo CInstalling Poseidon
echo --------------------


echo --------------------
echo Installing Tools
echo --------------------
sudo apt install python-rosinstall python-rosinstall-generator python-wstool build-essential -y >> log.txt 2> /dev/null

echo --------------------
echo Installing Network-Manager
echo --------------------
sudo apt-get install network-manager -y >> log.txt 2> /dev/null
echo --------------------
echo Installing Network Service
echo --------------------
sudo systemctl start NetworkManager.service >> log.txt 2> /dev/null
sudo systemctl enable NetworkManager.service >> log.txt 2> /dev/null
echo --------------------
echo Creating Wifi HotSpot
echo --------------------
sudo nmcli dev wifi hotspot ifname wlan0 ssid Hydro-B password "cidco1234" >> log.txt 2> /dev/null
sudo nmcli con modify Hotspot autoconnect yes
sudo nmcli con modify Hotspot ipv4.addresses 192.168.1.1/24,192.168.1.1
sudo nmcli con reload
sudo service network-manager restart
echo --------------------
echo Installing web server
echo --------------------
sudo apt install lighttpd -y >> log.txt 2> /dev/null
echo --------------------
echo Installing web service
echo --------------------
sudo systemctl start lighttpd.service >> log.txt 2> /dev/null
sudo systemctl enable lighttpd.service >> log.txt 2> /dev/null

<<<<<<< HEAD
#sudo iptables -t nat -A PREROUTING -p tcp --dport 443 -j DNAT --to-destination 10.42.0.1:80 >> log.txt 2> /dev/null
#sudo iptables -t nat -A PREROUTING -p tcp --dport 80 -j DNAT --to-destination 10.42.0.1:80 >> log.txt 2> /dev/null
#remplacer par un captive portal
echo --------------------
echo Installing web site
echo --------------------
cd /var/www/ 
sudo git clone https://github.com/Ddoiron-cidco/Poseidon_web.git 
sudo rm -r -d html 
sudo mv Poseidon_web html 
echo --------------------
echo Connfiguring time system
echo --------------------
cd /opt/
sudo git clone https://github.com/CIDCO-dev/RaspberryPi.git
cd RaspberryPi/setupScript
./setup.sh

#clear
=======
clear
>>>>>>> 2c95b719
#instaling system installation script here
echo --------------------
echo End of script 
echo --------------------<|MERGE_RESOLUTION|>--- conflicted
+++ resolved
@@ -93,7 +93,7 @@
 sudo systemctl start lighttpd.service >> log.txt 2> /dev/null
 sudo systemctl enable lighttpd.service >> log.txt 2> /dev/null
 
-<<<<<<< HEAD
+
 #sudo iptables -t nat -A PREROUTING -p tcp --dport 443 -j DNAT --to-destination 10.42.0.1:80 >> log.txt 2> /dev/null
 #sudo iptables -t nat -A PREROUTING -p tcp --dport 80 -j DNAT --to-destination 10.42.0.1:80 >> log.txt 2> /dev/null
 #remplacer par un captive portal
@@ -113,9 +113,6 @@
 ./setup.sh
 
 #clear
-=======
-clear
->>>>>>> 2c95b719
 #instaling system installation script here
 echo --------------------
 echo End of script 
