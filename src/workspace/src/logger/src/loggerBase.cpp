--- conflicted
+++ resolved
@@ -161,9 +161,6 @@
 	else{
 		ROS_WARN("No API key definition");
 		this->apiKey = "";
-<<<<<<< HEAD
-	}  
-=======
 	}
 	
 	srv.request.key = "apiPort";
@@ -181,7 +178,6 @@
 		ROS_WARN("No port definition");
 		this->port = "8080";
 	}
->>>>>>> f2694410
 }
 
 void LoggerBase::updateLogRotationInterval(){
