--- conflicted
+++ resolved
@@ -9,7 +9,6 @@
 import subprocess
 
 
-<<<<<<< HEAD
 system = "notset"
 isubuntu = False
 version = "notset"
@@ -18,10 +17,7 @@
 swap = "notset"
 
 
-def loadvariable():
-=======
 def loadvariable()
->>>>>>> 86114118
     global system
     global isubuntu
     global version
